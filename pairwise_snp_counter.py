#!/usr/bin/env python3
"""
Copyright 2018 Ryan Wick (rrwick@gmail.com), Stephen Watts, Alex Tokolyi
https://github.com/rrwick/Pairwise-SNP-counter

This is a command line tool for counting the single-nucleotide differences (a.k.a. SNPs) between
two closely related assemblies.

TODO: add some example commands here.

This program is free software: you can redistribute it and/or modify it under the terms of the GNU
General Public License as published by the Free Software Foundation, either version 3 of the
License, or (at your option) any later version. This program is distributed in the hope that it
will be useful, but WITHOUT ANY WARRANTY; without even the implied warranty of MERCHANTABILITY or
FITNESS FOR A PARTICULAR PURPOSE.  See the GNU General Public License for more details. You should
have received a copy of the GNU General Public License along with this program.  If not, see
<http://www.gnu.org/licenses/>.
"""

import argparse
from distutils.version import LooseVersion
import logging
import math
import pathlib
import re
import shutil
import subprocess
import tempfile
import multiprocessing
import sys
import gzip


def get_arguments():
    parser = argparse.ArgumentParser()
    subparser = parser.add_subparsers(metavar='mask align', dest='command')

    parser_mask = subparser.add_parser('mask')
    parser_mask.add_argument('--assembly_fp', required=True, type=pathlib.Path,
                             help='Input assembly filepath')
    parser_mask.add_argument('--read_fps', required=True, nargs='+', type=pathlib.Path,
                             help='Input read filepaths, space separated')
    parser_mask.add_argument('--read_type', required=True, choices=['illumina', 'long'],
                             help='Read type of input reads. [choices: illumina, long]')
    parser_mask.add_argument('--threads', required=False, type=int, default=default_thread_count(),
                             help='Number of threads')
    # TODO: option to specify temp directory
    parser_mask.add_argument('--exclude', required=False, type=float, default=2.0,
                             help='Percentage of assembly bases to exclude')

    parser_align = subparser.add_parser('align')
    parser_align.add_argument('--assembly_fps', required=True, nargs='+', type=pathlib.Path,
                              help='Input assembly filepaths, space separated')
    parser_align.add_argument('--mask_fps', nargs='+', type=pathlib.Path,
                              help='Input masking filepaths, space separated')

    args = parser.parse_args()
    if not args.command:
        # TODO: print better help info. see samtools for an example with subcommands
        parser.print_help()
        print('\n', end='')
        parser.error('command options include mask or align')

    # TODO: Perform additional argument parsing, checking
    check_parsed_file_exists(args.assembly_fp, parser)
    if args.command == 'mask':
        for read_fp in args.read_fps:
            check_parsed_file_exists(read_fp, parser)

        if args.read_type == 'illumina':
            if len(args.read_fps) > 2:
                parser.error('--read_fps takes no more than two illumina read sets')
        elif args.read_type == 'long':
            if len(args.read_fps) > 1:
                parser.error('--read_fps takes only a single long read set')

    if args.command == 'align':
        # Limiting to a single pairwise comp for now
        if len(args.assembl_fps) != 2:
            parser.error('Exactly two assemblies are required, got {len(args.assembly_fps}')

        if not args.mask_fps:
            args.mask_fps = ['{fp}.mask' for fp in args.assembly_fps]
        elif len(args.mask_fps) != 2:
                parse.error('Exactly two mask files must be specified, got {len(args.mask_fps)}')
        check_parsed_file_exists(args.mask_fp, parser)

    return args


def check_parsed_file_exists(filepath, parser):
    # Check that the argument has been set; is not None
    if filepath and not filepath.exists():
        parser.error(f'Input file {filepath} does not exist')


def main():
    # Get commandline arguments and initialise
    args = get_arguments()
    initialise_logging()
    check_dependencies()

    # Execute requested stage
    if args.command == 'mask':
        run_mask(args)
    elif args.command == 'align':
        run_align(args)


def run_mask(args):
    read_filetype = check_input_mask_files(args)
    with tempfile.TemporaryDirectory() as dh:
        # Map reads to assembly
        if args.read_type == 'illumina':
            index_fp = index_assembly(args.assembly_fp, dh)
            bam_fp = map_illumina_reads(index_fp, args.read_fps, dh, args.threads, read_filetype)
        else:
            assert args.read_type == 'long'
            bam_fp = map_long_reads(args.assembly_fp, args.read_fps, dh, args.threads)
        scores = get_base_scores_from_mpileup(args.assembly_fp, bam_fp)
        min_score_threshold = get_score_threshold(scores, args.exclude)
        write_mask_file(scores, min_score_threshold, args.assembly_fp)


def run_align(args):
    assemblies, masks = check_input_align_files(args)
    counts = {}
    for i in range(len(args.assemblies)):
        assembly_1 = assemblies[i]
        mask_1 = load_mask_file(masks[i])
        for j in range(i+1, len(args.assemblies)):
            assembly_2 = assemblies[j]
            mask_2 = load_mask_file(masks[j])
            snp_count = get_pairwise_snp_count(assembly_1, mask_1, assembly_2, mask_2)
            counts[(assembly_1, assembly_2)] = snp_count
            counts[(assembly_2, assembly_1)] = snp_count


def initialise_logging():
    # TODO: command line arguments for logging; save to file? print to stdout?
    # Set up loggers
    log_filehandler = logging.FileHandler('run.log', mode='w')
    log_streamhandler = logging.StreamHandler()
    log_format = logging.Formatter(fmt='%(asctime)s %(message)s', datefmt='%d/%m/%Y %H:%M:%S')
    log_filehandler.setFormatter(log_format)
    log_streamhandler.setFormatter(log_format)

    # Add log handles to root logger and set log level
    logger = logging.getLogger()
    logger.addHandler(log_filehandler)
    logger.addHandler(log_streamhandler)
    # TODO: expose this option to the command line
    logger.setLevel(logging.DEBUG)

    # TODO: use colours in stdout
    # https://stackoverflow.com/questions/384076/how-can-i-color-python-logging-output


def log_newline():
    logging_formatter = logging.getLogger('').handlers[0].formatter
    for h in logging.getLogger('').handlers:
        h.setFormatter(logging.Formatter(fmt=''))
    logging.info('')
    for h in logging.getLogger('').handlers:
        h.formatter = logging_formatter


def check_dependencies():
    # TODO: add all other dependencies
    log_newline()
    logging.info('Checking program dependencies')
    dependencies = {'samtools': {'vcommand': 'samtools 2>&1',
                                 'vregex': re.compile(r'Version: ([^ \n]+)'),
                                 'vrequired': '1.0'},
                    'bowtie2':  {'vcommand': 'bowtie2 --version',
                                 'vregex': re.compile(r'^.+version (.+)'),
                                 'vrequired': '2.0'},
                    'minimap2': {'vcommand': 'minimap2 --version',
                                 'vregex': re.compile(r'^(.+)'),
                                 'vrequired': '2.0'},
                    'bash':     {'vcommand': 'bash --version',
                                 'vregex': re.compile(r'^.+version (.+) .+'),
                                 'vrequired': '1.0'}}
    for dependency, version_data in dependencies.items():
        if not shutil.which(dependency):
            logging.critical(f'Could not find dependency {dependency}')
            sys.exit(1)
        result = execute_command(version_data['vcommand'], check=False)
        try:
            version = version_data['vregex'].search(result.stdout).group(1)
        except AttributeError:
            # TODO: should we have an option to skip dependency check?
            logging.critical(f'Unable to determine version for {dependency}')
            sys.exit(1)
        if LooseVersion(version) < LooseVersion(version_data['vrequired']):
            logging.critical(f'{dependency} version {version_data["vrequired"]} or high is '
                             f'required')
            sys.exit(1)


<<<<<<< HEAD
def get_sequence_filetype(filename):
    with get_open_function(filename)(filename, 'rt') as fh:
        for line in fh:
            if line.startswith('>'):
                return 'FASTA'
            elif line.startswith('@'):
                return 'FASTQ'
            else:
                logging.critical(f'Could not determine type of {filename} (must be FASTA or FASTQ')
                sys.exit(1)


def get_compression_type(filename):
    """
    Attempts to guess the compression (if any) on a file using the first few bytes.
    http://stackoverflow.com/questions/13044562
    """
    magic_dict = {'gz': (b'\x1f', b'\x8b', b'\x08'),
                  'bz2': (b'\x42', b'\x5a', b'\x68'),
                  'zip': (b'\x50', b'\x4b', b'\x03', b'\x04')}
    max_len = max(len(x) for x in magic_dict)
    with open(filename, 'rb') as unknown_file:
        file_start = unknown_file.read(max_len)
    compression_type = 'plain'
    for file_type, magic_bytes in magic_dict.items():
        if file_start.startswith(magic_bytes):
            compression_type = file_type
    if compression_type == 'bz2':
        logging.critical('cannot use bzip2 format - use gzip instead')
        sys.exit(1)
    if compression_type == 'zip':
        logging.critical('cannot use zip format - use gzip instead')
        sys.exit(1)
    return compression_type


def get_open_function(filename):
    if get_compression_type(filename) == 'gz':
        return gzip.open
    else:  # plain text
        return open
=======
def is_seq_type(fName, fType):
    # Finds any valid (fasta/fastq) sequences in a file, returns true if any exist
    if fType not in {'fasta', 'fastq'}:
        logging.error('Failed to validate {fName}, unknown filetype specified ({fType})')
        sys.exit(1)
    with open(fName, "rU") as fh:
        fParsed = SeqIO.parse(fh, fType)
        try:
            return any(fParsed)
        except:
            return False
>>>>>>> 0e7bef11


def check_input_mask_files(args):
    log_newline()
    logging.info('Checking input file types')

    assembly_filetype = get_sequence_filetype(args.assembly_fp)
    logging.info(f'{args.assembly_fp} ({assembly_filetype})')

    read_filetypes = set()
    for read_fp in args.read_fps:
<<<<<<< HEAD
        read_filetype = get_sequence_filetype(read_fp)
        logging.info(f'{read_fp} ({read_filetype})')
        read_filetypes.add(read_filetype)
    if args.read_type == 'illumina' and len(read_filetypes) > 1:
        logging.critical('Read files must be all FASTQ or all FASTA (not a mixture of both)')
        sys.exit(1)
    assert len(read_filetypes) == 1
    return list(read_filetypes)[0]
=======
        if not is_seq_type(read_fp, 'fastq'):
            logging.critical(f'Following file is not valid fastq: {read_fp}')
            sys.exit(1)
    # TODO: if Illumina reads, check they are in the right order (1, 2, unpaired)
>>>>>>> 0e7bef11


def check_input_align_files(args):
    for assembly_fp in args.assembly_fps:
        if not is_seq_type(assembly_fp, 'fasta'):
            logging.critical(f'Following file is not valid fasta: {assembly_fp}')
            sys.exit(1)
    for mask_fp in args.mask_fps:
        with mask_fp.open('r') as fh:
            if fh.readline().rstrip().split() != ['contig_name', 'contig_scores']:
                logging.critical(f'The file {mask_fp} does not not look like a mask file')
                sys.exit(1)


def execute_command(command, check=True):
    logging.debug(f'Running: {command}')
    # This will abort a series of piped commands if any fails but all stderr will be
    # returned. Without pipefail, even when processes fail only the last process returncode is
    # seen (which could be 0).
    command = f'set -o pipefail; {command}'
    result = subprocess.run(command,
                            stdout=subprocess.PIPE,
                            stderr=subprocess.PIPE,
                            shell=True,
                            encoding='utf-8',
                            executable=shutil.which('bash'))
    if check and result.returncode != 0:
        # TODO: are we happy with logging over multiple lines?
        logging.critical(f'Failed to run command: {result.args}')
        logging.critical(f'stdout: {result.stdout}')
        logging.critical(f'stderr: {result.stderr}')
        sys.exit(1)
    return result


def index_assembly(assembly_fp, temp_directory):
    log_newline()
    logging.info(f'Building a Bowtie2 index for {assembly_fp}')
    index_fp = pathlib.Path(temp_directory, assembly_fp)
    execute_command(f'bowtie2-build {assembly_fp} {index_fp}')
    return index_fp


def map_illumina_reads(index_fp, read_fps, temp_directory, threads, read_filetype):
    logging.info(f'Aligning Illumina reads to with Bowtie2')
    bam_fp = pathlib.Path(temp_directory, f'{index_fp.stem}.bam')
    command = f'bowtie2 --threads {threads} --sensitive -X 1000 -x {index_fp} '
    if read_filetype == 'FASTA':
        command += '-f '
    if len(read_fps) == 1:
        command += f'-U {read_fps[0]} '
    elif len(read_fps) == 2:
        command += f'-1 {read_fps[0]} -2 {read_fps[1]} '
    command += f'| samtools sort -o {bam_fp}'
    execute_command(command)
    execute_command(f'samtools index {bam_fp}')
    return bam_fp


def map_long_reads(assembly_fp, read_fps, temp_directory, threads):
    logging.info(f'Aligning long reads to {assembly_fp} with Minimap2')
    bam_fp = pathlib.Path(temp_directory, f'{assembly_fp.stem}.bam')
    read_fps_str = ' '.join(str(rfp) for rfp in read_fps)
    command = f'minimap2 -t {threads} -a -x map-ont {assembly_fp} {read_fps_str} '
    command += f'| samtools sort -o {bam_fp}'
    execute_command(command)
    execute_command(f'samtools index {bam_fp}')
    return bam_fp


def get_base_scores_from_mpileup(assembly_fp, bam_fp):
    logging.info(f'Get base-level metrics for {assembly_fp} using Samtools mpileup')
    command = f'samtools mpileup -A -B -Q0 -vu -t INFO/AD -f {assembly_fp} {bam_fp}'
    mpileup_output = execute_command(command).stdout
    return get_base_scores_from_mpileup_output(mpileup_output)


def get_base_scores_from_mpileup_output(mpileup_output):
    """
    This function returns per-base scores as determined by the allelic depth (AD) information
    provided by samtools mpileup. Specifically, the score is what fraction of the reads at a
    position match the assembly's base(s), so higher is better.
    """
    scores = {}  # key = contig name, value = list of scores
    ad_regex = re.compile(r';AD=([\d,]+);')

    for line in mpileup_output.splitlines():
        if line.startswith('##contig='):
            contig_name = re.search(r'ID=(\w+)', line).group(1)
            contig_length = int(re.search(r'length=(\d+)', line).group(1))
            scores[contig_name] = [None] * contig_length
        elif line.startswith('#'):
            continue
        else:
            parts = line.split('\t')
            contig_name = parts[0]
            pos = int(parts[1]) - 1  # use 0-based indexing
            length = len(parts[3])
            allele_depths = [int(x) for x in ad_regex.search(line).group(1).split(',')]
            ref_depth = allele_depths[0]
            ref_frac = ref_depth / sum(allele_depths)

            # If this VCF line covers multiples bases (is the case for indels), the score applies
            # to each base in the range. When multiple VCF lines cover the same base (e.g. an indel
            # covering a few and a substitution in the same range) then the lower (worst) score is
            # kept for that base.
            for i in range(length):
                if scores[contig_name][pos + i] is None:
                    scores[contig_name][pos + i] = ref_frac
                elif ref_frac < scores[contig_name][pos + i]:
                    scores[contig_name][pos + i] = ref_frac

    # Positions that didn't get a base might have no coverage, which is very bad, so they are given
    # a score of zero.
    for contig_name in list(scores.keys()):
        scores[contig_name] = [x if x is not None else 0.0 for x in scores[contig_name]]

    # TODO: maybe 'blur' the scores a bit, so we end up masking not just individual bad bases but
    # rather regions around bad bases?

    return scores


def get_score_threshold(scores, percentile):
    """
    Returns the given percentile of the scores using the nearest-rank method.
    https://en.wikipedia.org/wiki/Percentile#The_nearest-rank_method
    """
    if not scores:
        return 0.0
    sorted_scores = []
    for contig_scores in scores.values():
        sorted_scores += contig_scores
    sorted_scores = sorted(sorted_scores)
    fraction = percentile / 100.0
    rank = int(math.ceil(fraction * len(sorted_scores)))
    if rank == 0:
        return sorted_scores[0]
    return sorted_scores[rank - 1]


def write_mask_file(scores, min_score_threshold, assembly_fp):
    mask_fp = f'{assembly_fp}.mask'
    with open(mask_fp, 'wt') as mask:
        mask.write('\t'.join(('contig_name', 'contig_scores')))
        mask.write('\n')
        for contig_name, contig_scores in scores.items():
            mask.write(contig_name)
            mask.write('\t')
            mask.write(','.join((str(i) for i, s in enumerate(contig_scores)
                                 if s < min_score_threshold)))
            mask.write('\n')


def load_mask_file(mask_fp):
    masked_positions = {}
    with open(mask_fp, 'rt') as mask:
        # Skip header
        mask.readline()
        for line in mask:
            parts = line.rstrip('\n').split('\t')
            contig_name = parts[0]
            if parts[1]:
                positions = [int(x) for x in parts[1].split(',')]
            else:
                positions = []
            masked_positions[contig_name] = positions
    return masked_positions


def default_thread_count():
    return min(multiprocessing.cpu_count(), 8)


def get_pairwise_snp_count(assembly_1, mask_1, assembly_2, mask_2):
    return 0  # TEMP


if __name__ == '__main__':
    main()<|MERGE_RESOLUTION|>--- conflicted
+++ resolved
@@ -75,14 +75,12 @@
                 parser.error('--read_fps takes only a single long read set')
 
     if args.command == 'align':
-        # Limiting to a single pairwise comp for now
-        if len(args.assembl_fps) != 2:
-            parser.error('Exactly two assemblies are required, got {len(args.assembly_fps}')
-
+        if len(args.assembly_fps) < 2:
+            parser.error('Two or more assemblies are required, got {len(args.assembly_fps}')
         if not args.mask_fps:
-            args.mask_fps = ['{fp}.mask' for fp in args.assembly_fps]
-        elif len(args.mask_fps) != 2:
-                parse.error('Exactly two mask files must be specified, got {len(args.mask_fps)}')
+            args.mask_fps = [f'{fp}.mask' for fp in args.assembly_fps]
+        if len(args.assembly_fps) != len(args.mask_fps):
+            parser.error('Need the same number of masks as assemblies')
         check_parsed_file_exists(args.mask_fp, parser)
 
     return args
@@ -123,14 +121,14 @@
 
 
 def run_align(args):
-    assemblies, masks = check_input_align_files(args)
+    check_input_align_files(args)
     counts = {}
-    for i in range(len(args.assemblies)):
-        assembly_1 = assemblies[i]
-        mask_1 = load_mask_file(masks[i])
+    for i in range(len(args.assembly_fps)):
+        assembly_1 = args.assembly_fps[i]
+        mask_1 = load_mask_file(args.mask_fps[i])
         for j in range(i+1, len(args.assemblies)):
-            assembly_2 = assemblies[j]
-            mask_2 = load_mask_file(masks[j])
+            assembly_2 = args.assembly_fps[j]
+            mask_2 = load_mask_file(args.mask_fps[j])
             snp_count = get_pairwise_snp_count(assembly_1, mask_1, assembly_2, mask_2)
             counts[(assembly_1, assembly_2)] = snp_count
             counts[(assembly_2, assembly_1)] = snp_count
@@ -198,7 +196,6 @@
             sys.exit(1)
 
 
-<<<<<<< HEAD
 def get_sequence_filetype(filename):
     with get_open_function(filename)(filename, 'rt') as fh:
         for line in fh:
@@ -240,19 +237,6 @@
         return gzip.open
     else:  # plain text
         return open
-=======
-def is_seq_type(fName, fType):
-    # Finds any valid (fasta/fastq) sequences in a file, returns true if any exist
-    if fType not in {'fasta', 'fastq'}:
-        logging.error('Failed to validate {fName}, unknown filetype specified ({fType})')
-        sys.exit(1)
-    with open(fName, "rU") as fh:
-        fParsed = SeqIO.parse(fh, fType)
-        try:
-            return any(fParsed)
-        except:
-            return False
->>>>>>> 0e7bef11
 
 
 def check_input_mask_files(args):
@@ -264,7 +248,6 @@
 
     read_filetypes = set()
     for read_fp in args.read_fps:
-<<<<<<< HEAD
         read_filetype = get_sequence_filetype(read_fp)
         logging.info(f'{read_fp} ({read_filetype})')
         read_filetypes.add(read_filetype)
@@ -273,17 +256,11 @@
         sys.exit(1)
     assert len(read_filetypes) == 1
     return list(read_filetypes)[0]
-=======
-        if not is_seq_type(read_fp, 'fastq'):
-            logging.critical(f'Following file is not valid fastq: {read_fp}')
-            sys.exit(1)
-    # TODO: if Illumina reads, check they are in the right order (1, 2, unpaired)
->>>>>>> 0e7bef11
 
 
 def check_input_align_files(args):
     for assembly_fp in args.assembly_fps:
-        if not is_seq_type(assembly_fp, 'fasta'):
+        if get_sequence_filetype(assembly_fp) != 'FASTA':
             logging.critical(f'Following file is not valid fasta: {assembly_fp}')
             sys.exit(1)
     for mask_fp in args.mask_fps:
